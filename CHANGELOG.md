--- conflicted
+++ resolved
@@ -13,24 +13,15 @@
 - Added the option to directly pass input embeddings to `OLMo` and `OLMoForCausalLM`.
 - Added support for Python 3.8.
 - Added code to throw an error if `output_attentions` is set to `True` in forward call to `OLMoForCausalLM`. This functionality hasn't been implemented yet.
-<<<<<<< HEAD
 - Correct scheme displayed in error messages that come from R2
 - Fixed running with multiple data loading workers in LUMI
 
 ### Added
 - Added `output_hidden_states` argument and associated functionality to `OLMo` and `OLMoForCausalLM` to return model intermediate hidden states.
-- Added MMLU downstream evaluation tasks.
 - Ability to read from R2 like we read from S3
-=======
-- Fixed running with data loading workers on LUMI
-
-### Added
-- Added `output_hidden_states` argument and associated functionality to `OLMo` and `OLMoForCausalLM` to return model intermediate hidden states.
 - Added MMLU downstream evaluation tasks, with prompt variations.
->>>>>>> 1d264e44
 - Added support for PyTorch v2.2.
 - Added ability to show logs from all ranks
-
 
 
 
