--- conflicted
+++ resolved
@@ -13,13 +13,8 @@
 requires-python = ">=3.8"
 license = { file = "LICENSE" }
 dependencies = [
-<<<<<<< HEAD
-    "numpy",
-    "torch",
-=======
     "numpy<2",
-    "torch>=2.1,<2.5",
->>>>>>> 8589c387
+    "torch>=2.1",
     "ai2-olmo-core==0.1.0",
     "omegaconf",
     "rich",
