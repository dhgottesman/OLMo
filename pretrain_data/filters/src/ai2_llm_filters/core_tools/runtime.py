import argparse
import gzip
import logging
import multiprocessing
import os
import tempfile
from contextlib import ExitStack
from queue import Queue
from typing import Dict

import msgspec
from cached_path import cached_path
from smashed.utils.io_utils import (
    compress_stream,
    decompress_stream,
    open_file_for_write,
    stream_file_for_read,
)

from .data_types import Ai2LlmFilterError, Ai2LlmRetryableFailure, InputSpec, OutputSpec
from .parallel import BaseParallelProcessor
from .registry import TaggerRegistry
from .utils import make_variable_name


class TaggerProcessor(BaseParallelProcessor):
    BASE_S3_PREFIX = "s3://ai2-llm/pretraining-data/sources"

    @classmethod
    def get_logger(cls) -> logging.Logger:
        return logging.getLogger(cls.__name__)

    @classmethod
    def increment_progressbar(  # type: ignore
        cls,
        queue,  # queue must be the first argument, and it should be a positional-only argument
        /,
        files: int = 0,
        documents: int = 0,
    ) -> Dict[str, int]:
        """We override this method to specify which units we want to keep track of in a progress bar.
        Specifically, we keep track of files and documents in this example. Their default value must be zero."""

        # we call the super method to increment the progress bar
        return super().increment_progressbar(queue, files=files, documents=documents)

    @classmethod
    def process_single(
        cls,
        source_path: str,
        destination_path: str,
        queue: "Queue",
        **kwargs,
    ):
        """Lets count run the taggers! We will use the destination path to save each tagger output."""

        logger = cls.get_logger()

        # get names of taggers
        taggers_names = kwargs.get("taggers_names", None)
        if taggers_names is None:
            raise RuntimeError("Taggers not in kwargs, this is a bug! Please report it.")
        elif not isinstance(taggers_names, list) or not all(isinstance(t, str) for t in taggers_names):
            raise RuntimeError("Taggers are in the wrong format, this is a bug! Please report it.")
        taggers = {make_variable_name(t): TaggerRegistry.get(t)() for t in taggers_names}

        # get name of experiment
        experiment_name = kwargs.get("experiment_name", None)
        if experiment_name is None:
            raise RuntimeError("Experiment name not in kwargs, this is a bug! Please report it.")
        experiment_name = make_variable_name(experiment_name)

        # skip on failure
        skip_on_failure = kwargs.get("skip_on_failure", False)

        # local read cache
        local_read_cache = kwargs.get("local_read_cache", None)

        # interval at which to update the progress bar; will double if it gets
        # too full
        update_interval = 1

        # running document count; gets reset every time we update the progress
        # bar
        docs_cnt = 0

        # creating dedicated encoders/decoders speeds up the process
        encoder = msgspec.json.Encoder()
        decoder = msgspec.json.Decoder(InputSpec)

        # this will be used to cache the file locally if needed
        caching_path = source_path

        with ExitStack() as stack:
            try:
                # open each file for reading and writing. We use open_file_for_read to handle s3 paths and
                # download the file locally if needed, while gzip.open is used to
                # read and write gzipped files.

                if local_read_cache is not None:
                    caching_path = cached_path(source_path, cache_dir=local_read_cache)
                    in_stream = stack.enter_context(gzip.open(caching_path, mode="rt"))
                else:
                    input_file = stack.enter_context(stream_file_for_read(source_path, mode="rb"))
                    in_stream = stack.enter_context(decompress_stream(input_file, mode="rt"))

                out_file = stack.enter_context(open_file_for_write(destination_path, "wb"))
                out_stream = stack.enter_context(compress_stream(out_file, "wt"))

                for raw in in_stream:
                    # row = json.loads(raw)
                    row = decoder.decode(raw)

                    # running the taggers and merging them flat
                    attributes = {}
                    for tagger_name, tagger in taggers.items():
                        for key_name, key_value in tagger.tag(row).items():
                            key_name = f"{experiment_name}__{tagger_name}__{make_variable_name(key_name)}"
                            attributes[key_name] = key_value

                    # make output file
                    output = OutputSpec(source=row.source, id=row.id, attributes=attributes)

                    # write the output to the output file
                    out_stream.write(encoder.encode(output).decode("utf-8") + "\n")  # pyright: ignore

                    # increment the number of documents processed so far
                    docs_cnt += 1

                    if docs_cnt % update_interval == 0:
                        # update the progress bar every 1000 documents to prevent
                        # buffering
                        cls.increment_progressbar(queue, documents=docs_cnt)
                        docs_cnt = 0

                        if queue.qsize() >= multiprocessing.cpu_count():
                            # double the update interval if the queue is full
                            update_interval *= 2

            except Exception as e:
                # handle any exception that might have occurred
                msg = f"failure to process {source_path} due to {e.__class__.__name__}: {' '.join(e.args)}"
                if skip_on_failure:
                    logger.warning("\nContinuing from " + msg)
                else:
                    if e.__class__.__name__ == "IncompleteReadError":
                        # Intermittent error that occurs when reading from S3
                        logger.warning("\nRetryable " + msg)
                        raise Ai2LlmRetryableFailure(msg) from e
                    logger.warning("\nFatal " + msg)
                    raise Ai2LlmFilterError(msg) from e
            finally:
                if caching_path != source_path and os.path.exists(caching_path):
                    os.remove(caching_path)

        # increment the files progress bar
        cls.increment_progressbar(queue, files=1, documents=docs_cnt)

    @classmethod
    def main(cls):
        ap = argparse.ArgumentParser()
        ap.add_argument(
            "-d",
            "--dataset",
            default=None,
            help=f"Dataset to process; this should be relative path from {TaggerProcessor.BASE_S3_PREFIX}.",
        )
        ap.add_argument(
            "-n",
            "--experiment-name",
            default=None,
            help=(
                "Name of for this sequence of taggers to be grouped under; "
                "it could be 'experiment_n' or a more descriptive name."
            ),
        )
        ap.add_argument(
            "-t",
            "--taggers",
            default=[],
            nargs="+",
            help="One or more taggers to run; use -l to list available taggers.",
        )
        ap.add_argument("-l", "--list-taggers", action="store_true", help="List available taggers.")
        ap.add_argument("-p", "--parallel", type=int, default=1, help="Number of parallel processes to use.")
        ap.add_argument(
            "-u", "--debug", action="store_true", help="Run in debug mode; parallelism will be disabled."
        )
        ap.add_argument(
            "--skip-on-failure",
            action="store_true",
            help="Skip documents that fail to process instead of raising an error.",
        )
        ap.add_argument(
            "--retry-on-read-error",
            default=0,
            type=int,
            help="Number of retries to attempt after an error from reading inputs.",
        )
        ap.add_argument(
            "--reuse-existing",
            default=None,
            type=str,
            help="If provided, keeps track of which files have already been processed and skips them. ",
        )
        ap.add_argument(
            "--local-read-cache",
            default=None,
            type=str,
            help="If provided, will cache the files locally before processing them.",
        )
        ap.add_argument(
            "--manually-included-paths",
            default=None,
            nargs="+",
            help="If provided, only these paths will be processed.",
        )
        ap.add_argument(
            "--manually-excluded-paths", default=None, nargs="+", help="If provided, these paths will be skipped."
        )
        ap.add_argument(
            "--safe-mode", action="store_true", help="Run in safe mode; will download locally before processing."
        )
        opts = ap.parse_args()

        if opts.list_taggers:
            print("\nAvailable Taggers:")
            for tagger_name, tagger_cls in sorted(TaggerRegistry.taggers()):
                print(f"  {tagger_name} ({tagger_cls.__name__})")
            print()
            return

        assert opts.dataset is not None, "Dataset must be specified."
        assert opts.experiment_name is not None, "Experiment name must be specified."
        assert len(opts.taggers) > 0, "At least one tagger must be specified."

        source_prefix = f"{cls.BASE_S3_PREFIX}/{opts.dataset}/documents"
        destination_prefix = f"{cls.BASE_S3_PREFIX}/{opts.dataset}/attributes/{opts.experiment_name}"

        # use a local read cache if we are in safe mode or if a local read cache is provided
        local_read_cache = opts.local_read_cache or (tempfile.gettempdir() if opts.safe_mode else None)

        with tempfile.TemporaryDirectory() as tempdir:
            metadata_workdir = opts.reuse_existing or tempdir
            ignore_existing = opts.reuse_existing is None

            msg = (
                "----- TaggerProcessor -----\n"
                f"source:       {source_prefix}\n"
                f"destination:  {destination_prefix}\n"
                f"scratch:      {tempdir}\n"
                f"taggers:      {', '.join(opts.taggers)}\n"
                f"parallel:     {opts.parallel}\n"
                f"debug:        {opts.debug}\n"
                f"skip on fail: {opts.skip_on_failure}\n"
                f"reuse prev:   {not ignore_existing}\n"
                f"workdir:      {metadata_workdir}\n"
                f"safe mode:    {opts.safe_mode}\n"
                f"local cache:  {local_read_cache}\n"
                "---------------------------\n"
            )
            print(msg)

            parallel_compute = cls(
                source_prefix=source_prefix,
                destination_prefix=destination_prefix,
                metadata_prefix=metadata_workdir,
                num_processes=opts.parallel,
                ignore_existing=ignore_existing,
                debug=opts.debug,
                include_paths=opts.manually_included_paths,
                exclude_paths=opts.manually_excluded_paths,
            )
            parallel_compute(
                taggers_names=opts.taggers,
                experiment_name=opts.experiment_name,
                skip_on_failure=opts.skip_on_failure,
<<<<<<< HEAD
                local_read_cache=local_read_cache,
=======
                retry_on_read_error=opts.retry_on_read_error,
>>>>>>> c642d4f5
            )<|MERGE_RESOLUTION|>--- conflicted
+++ resolved
@@ -275,9 +275,6 @@
                 taggers_names=opts.taggers,
                 experiment_name=opts.experiment_name,
                 skip_on_failure=opts.skip_on_failure,
-<<<<<<< HEAD
                 local_read_cache=local_read_cache,
-=======
                 retry_on_read_error=opts.retry_on_read_error,
->>>>>>> c642d4f5
             )