--- conflicted
+++ resolved
@@ -13,11 +13,7 @@
     <img alt="GitHub release" src="https://img.shields.io/github/release/allenai/OLMo.svg">
   </a>
   <a href="https://arxiv.org/pdf/2501.00656.pdf">
-<<<<<<< HEAD
-    <img alt="Paper URL" src="https://img.shields.io/badge/arxiv-2501.00656-blue">
-=======
     <img alt="Paper URL" src="https://img.shields.io/badge/arxiv-2402.00838-blue">
->>>>>>> 90162cff
   </a>
 </p>
 
